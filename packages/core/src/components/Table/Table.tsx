/*
 * Copyright 2020 Spotify AB
 *
 * Licensed under the Apache License, Version 2.0 (the "License");
 * you may not use this file except in compliance with the License.
 * You may obtain a copy of the License at
 *
 *     http://www.apache.org/licenses/LICENSE-2.0
 *
 * Unless required by applicable law or agreed to in writing, software
 * distributed under the License is distributed on an "AS IS" BASIS,
 * WITHOUT WARRANTIES OR CONDITIONS OF ANY KIND, either express or implied.
 * See the License for the specific language governing permissions and
 * limitations under the License.
 */

import React, { FC, forwardRef } from 'react';
import MTable, {
  MTableCell,
  MTableHeader,
  MTableToolbar,
  MaterialTableProps,
  Options,
  Column,
} from 'material-table';
import { BackstageTheme } from '@backstage/theme';
import { makeStyles, useTheme } from '@material-ui/core';

// Material-table is not using the standard icons available in in material-ui. https://github.com/mbrn/material-table/issues/51
import {
  AddBox,
  ArrowUpward,
  Check,
  ChevronLeft,
  ChevronRight,
  Clear,
  DeleteOutline,
  Edit,
  FilterList,
  FirstPage,
  LastPage,
  Remove,
  SaveAlt,
  Search,
  ViewColumn,
} from '@material-ui/icons';

const tableIcons = {
  Add: forwardRef((props, ref: React.Ref<SVGSVGElement>) => (
    <AddBox {...props} ref={ref} />
  )),
  Check: forwardRef((props, ref: React.Ref<SVGSVGElement>) => (
    <Check {...props} ref={ref} />
  )),
  Clear: forwardRef((props, ref: React.Ref<SVGSVGElement>) => (
    <Clear {...props} ref={ref} />
  )),
  Delete: forwardRef((props, ref: React.Ref<SVGSVGElement>) => (
    <DeleteOutline {...props} ref={ref} />
  )),
  DetailPanel: forwardRef((props, ref: React.Ref<SVGSVGElement>) => (
    <ChevronRight {...props} ref={ref} />
  )),
  Edit: forwardRef((props, ref: React.Ref<SVGSVGElement>) => (
    <Edit {...props} ref={ref} />
  )),
  Export: forwardRef((props, ref: React.Ref<SVGSVGElement>) => (
    <SaveAlt {...props} ref={ref} />
  )),
  Filter: forwardRef((props, ref: React.Ref<SVGSVGElement>) => (
    <FilterList {...props} ref={ref} />
  )),
  FirstPage: forwardRef((props, ref: React.Ref<SVGSVGElement>) => (
    <FirstPage {...props} ref={ref} />
  )),
  LastPage: forwardRef((props, ref: React.Ref<SVGSVGElement>) => (
    <LastPage {...props} ref={ref} />
  )),
  NextPage: forwardRef((props, ref: React.Ref<SVGSVGElement>) => (
    <ChevronRight {...props} ref={ref} />
  )),
  PreviousPage: forwardRef((props, ref: React.Ref<SVGSVGElement>) => (
    <ChevronLeft {...props} ref={ref} />
  )),
  ResetSearch: forwardRef((props, ref: React.Ref<SVGSVGElement>) => (
    <Clear {...props} ref={ref} />
  )),
  Search: forwardRef((props, ref: React.Ref<SVGSVGElement>) => (
    <Search {...props} ref={ref} />
  )),
  SortArrow: forwardRef((props, ref: React.Ref<SVGSVGElement>) => (
    <ArrowUpward {...props} ref={ref} />
  )),
  ThirdStateCheck: forwardRef((props, ref: React.Ref<SVGSVGElement>) => (
    <Remove {...props} ref={ref} />
  )),
  ViewColumn: forwardRef((props, ref: React.Ref<SVGSVGElement>) => (
    <ViewColumn {...props} ref={ref} />
  )),
};

const useCellStyles = makeStyles<BackstageTheme>((theme) => ({
  root: {
    color: theme.palette.grey[500],
    padding: theme.spacing(0, 2, 0, 2.5),
    height: '56px',
  },
}));

const useHeaderStyles = makeStyles<BackstageTheme>((theme) => ({
  header: {
    padding: theme.spacing(1, 2, 1, 2.5),
    borderTop: `1px solid ${theme.palette.grey.A100}`,
    borderBottom: `1px solid ${theme.palette.grey.A100}`,
    color: theme.palette.textSubtle,
    fontWeight: theme.typography.fontWeightBold,
    position: 'static',
  },
}));

const useToolbarStyles = makeStyles<BackstageTheme>((theme) => ({
  root: {
    padding: theme.spacing(3, 0, 2.5, 2.5),
  },
  title: {
    '& > h6': {
      fontWeight: 'bold',
    },
  },
}));

<<<<<<< HEAD
const convertColumns = (columns: TableColumn[]): TableColumn[] => {
=======
const convertColumns = (
  columns: TableColumn[],
  theme: BackstageTheme,
): TableColumn[] => {
>>>>>>> 24928cf2
  return columns.map((column) => {
    const headerStyle: React.CSSProperties = {};
    const cellStyle: React.CSSProperties = {};

    if (column.highlight) {
      headerStyle.color = theme.palette.textContrast;
      cellStyle.fontWeight = theme.typography.fontWeightBold;
    }

    return {
      ...column,
      headerStyle,
      cellStyle,
    };
  });
};

export interface TableColumn extends Column<{}> {
  highlight?: boolean;
  width?: string;
}

export interface TableProps extends MaterialTableProps<{}> {
  columns: TableColumn[];
}

const Table: FC<TableProps> = ({ columns, options, ...props }) => {
  const cellClasses = useCellStyles();
  const headerClasses = useHeaderStyles();
  const toolbarClasses = useToolbarStyles();
  const theme = useTheme<BackstageTheme>();

  const MTColumns = convertColumns(columns, theme);

  const defaultOptions: Options = {
    headerStyle: {
      textTransform: 'uppercase',
    },
  };

  return (
    <MTable
      components={{
        Cell: (cellProps) => (
          <MTableCell className={cellClasses.root} {...cellProps} />
        ),
        Header: (headerProps) => (
          <MTableHeader classes={headerClasses} {...headerProps} />
        ),
        Toolbar: (toolbarProps) => (
          <MTableToolbar classes={toolbarClasses} {...toolbarProps} />
        ),
      }}
      options={{ ...defaultOptions, ...options }}
      columns={MTColumns}
      icons={tableIcons}
      {...props}
    />
  );
};

export default Table;<|MERGE_RESOLUTION|>--- conflicted
+++ resolved
@@ -129,14 +129,10 @@
   },
 }));
 
-<<<<<<< HEAD
-const convertColumns = (columns: TableColumn[]): TableColumn[] => {
-=======
 const convertColumns = (
   columns: TableColumn[],
   theme: BackstageTheme,
 ): TableColumn[] => {
->>>>>>> 24928cf2
   return columns.map((column) => {
     const headerStyle: React.CSSProperties = {};
     const cellStyle: React.CSSProperties = {};

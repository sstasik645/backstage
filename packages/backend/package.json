{
  "name": "example-backend",
  "version": "0.1.1-alpha.13",
  "main": "dist/index.cjs.js",
  "types": "src/index.ts",
  "private": true,
  "license": "Apache-2.0",
  "engines": {
    "node": ">=12"
  },
  "scripts": {
    "build": "backstage-cli backend:build",
    "build-image": "backstage-cli backend:build-image example-backend",
    "start": "backstage-cli backend:dev",
    "lint": "backstage-cli lint",
    "test": "backstage-cli test",
    "clean": "backstage-cli clean",
    "migrate:create": "knex migrate:make -x ts"
  },
  "dependencies": {
<<<<<<< HEAD
    "@backstage/backend-common": "^0.1.1-alpha.12",
    "@backstage/catalog-model": "^0.1.1-alpha.12",
    "@backstage/config": "^0.1.1-alpha.12",
    "@backstage/config-loader": "^0.1.1-alpha.12",
    "@backstage/plugin-auth-backend": "^0.1.1-alpha.12",
    "@backstage/plugin-catalog-backend": "^0.1.1-alpha.12",
    "@backstage/plugin-identity-backend": "^0.1.1-alpha.12",
    "@backstage/plugin-proxy-backend": "^0.1.1-alpha.12",
    "@backstage/plugin-scaffolder-backend": "^0.1.1-alpha.12",
    "@backstage/plugin-sentry-backend": "^0.1.1-alpha.12",
=======
    "@backstage/backend-common": "^0.1.1-alpha.13",
    "@backstage/catalog-model": "^0.1.1-alpha.13",
    "@backstage/config": "^0.1.1-alpha.13",
    "@backstage/config-loader": "^0.1.1-alpha.13",
    "@backstage/plugin-auth-backend": "^0.1.1-alpha.13",
    "@backstage/plugin-catalog-backend": "^0.1.1-alpha.13",
    "@backstage/plugin-identity-backend": "^0.1.1-alpha.13",
    "@backstage/plugin-scaffolder-backend": "^0.1.1-alpha.13",
    "@backstage/plugin-sentry-backend": "^0.1.1-alpha.13",
    "@backstage/plugin-techdocs-backend": "^0.1.1-alpha.13",
>>>>>>> 8688a33f
    "dockerode": "^3.2.0",
    "express": "^4.17.1",
    "knex": "^0.21.1",
    "sqlite3": "^4.2.0",
    "winston": "^3.2.1"
  },
  "devDependencies": {
    "@backstage/cli": "^0.1.1-alpha.13",
    "@types/dockerode": "^2.5.32",
    "@types/express": "^4.17.6",
    "@types/express-serve-static-core": "^4.17.5",
    "@types/helmet": "^0.0.47"
  }
}<|MERGE_RESOLUTION|>--- conflicted
+++ resolved
@@ -18,18 +18,7 @@
     "migrate:create": "knex migrate:make -x ts"
   },
   "dependencies": {
-<<<<<<< HEAD
-    "@backstage/backend-common": "^0.1.1-alpha.12",
-    "@backstage/catalog-model": "^0.1.1-alpha.12",
-    "@backstage/config": "^0.1.1-alpha.12",
-    "@backstage/config-loader": "^0.1.1-alpha.12",
-    "@backstage/plugin-auth-backend": "^0.1.1-alpha.12",
-    "@backstage/plugin-catalog-backend": "^0.1.1-alpha.12",
-    "@backstage/plugin-identity-backend": "^0.1.1-alpha.12",
-    "@backstage/plugin-proxy-backend": "^0.1.1-alpha.12",
-    "@backstage/plugin-scaffolder-backend": "^0.1.1-alpha.12",
-    "@backstage/plugin-sentry-backend": "^0.1.1-alpha.12",
-=======
+    "@backstage/plugin-proxy-backend": "^0.1.1-alpha.13",
     "@backstage/backend-common": "^0.1.1-alpha.13",
     "@backstage/catalog-model": "^0.1.1-alpha.13",
     "@backstage/config": "^0.1.1-alpha.13",
@@ -40,7 +29,6 @@
     "@backstage/plugin-scaffolder-backend": "^0.1.1-alpha.13",
     "@backstage/plugin-sentry-backend": "^0.1.1-alpha.13",
     "@backstage/plugin-techdocs-backend": "^0.1.1-alpha.13",
->>>>>>> 8688a33f
     "dockerode": "^3.2.0",
     "express": "^4.17.1",
     "knex": "^0.21.1",
